[build-system]
requires = ["setuptools", "wheel"]
build-backend = "setuptools.build_meta"

[project]
<<<<<<< HEAD
name = "rocm-blogs-sphinx"
version = "1.6.2"

=======
name = "rocm-blogs"
version = "1.5.0"
>>>>>>> acbc62b7
authors = [
    {name = "Danny Guan", email = "danny.guan@amd.com"}
]
description = "ROCm Blogs"
readme = "README.md"
requires-python = ">=3.10"
dependencies = [
    "numpy"
]

[tool.setuptools]
include-package-data = true

[tool.setuptools.package-data]
rocm_blogs = ["templates/*.html", "static/css/*.css"]
<|MERGE_RESOLUTION|>--- conflicted
+++ resolved
@@ -1,28 +1,22 @@
-[build-system]
-requires = ["setuptools", "wheel"]
-build-backend = "setuptools.build_meta"
-
-[project]
-<<<<<<< HEAD
-name = "rocm-blogs-sphinx"
-version = "1.6.2"
-
-=======
-name = "rocm-blogs"
-version = "1.5.0"
->>>>>>> acbc62b7
-authors = [
-    {name = "Danny Guan", email = "danny.guan@amd.com"}
-]
-description = "ROCm Blogs"
-readme = "README.md"
-requires-python = ">=3.10"
-dependencies = [
-    "numpy"
-]
-
-[tool.setuptools]
-include-package-data = true
-
-[tool.setuptools.package-data]
-rocm_blogs = ["templates/*.html", "static/css/*.css"]
+[build-system]
+requires = ["setuptools", "wheel"]
+build-backend = "setuptools.build_meta"
+
+[project]
+name = "rocm-blogs-sphinx"
+version = "1.6.2"
+authors = [
+    {name = "Danny Guan", email = "danny.guan@amd.com"}
+]
+description = "ROCm Blogs"
+readme = "README.md"
+requires-python = ">=3.10"
+dependencies = [
+    "numpy"
+]
+
+[tool.setuptools]
+include-package-data = true
+
+[tool.setuptools.package-data]
+rocm_blogs = ["templates/*.html", "static/css/*.css"]